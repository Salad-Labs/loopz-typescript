--- conflicted
+++ resolved
@@ -1,10 +1,6 @@
 {
   "name": "@salad-labs/loopz-typescript",
-<<<<<<< HEAD
-  "version": "1.0.6",
-=======
   "version": "1.0.12",
->>>>>>> fd685fbc
   "description": "The Official Loopz TypeScript SDK",
   "main": "./dist/index.js",
   "types": "./dist/index.d.ts",
